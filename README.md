--- conflicted
+++ resolved
@@ -193,10 +193,7 @@
 1. `err` The error object (can be a string that describes the error too)
 2. `callback` (optional) If the callback is set and an error is passed, it will call the callback with the modified stacktrace. Otherwise it will do nothing (the caller can pass the returned `err` object to the callback if desired).
 
-<<<<<<< HEAD
 The return value is the `err` object passed as the first parameter (if it was passed as a string, it will be returned as a first-class `Error()` object).
-=======
-The return value is true if there is an error. Else its false
 
 ### Alternate Usage
 
@@ -216,5 +213,4 @@
   var sql = 'SELECT * FROM users';
   db.query(sql, ERR(callback));
 }
-```
->>>>>>> c1605e38
+```